--- conflicted
+++ resolved
@@ -23,11 +23,7 @@
 <dependency>
   <groupId>com.github.thunderz99</groupId>
     <artifactId>java-cosmos</artifactId>
-<<<<<<< HEAD
     <version>0.8.20</version>
-=======
-    <version>0.8.19</version>
->>>>>>> 1121c90e
 </dependency>
 ```
 
